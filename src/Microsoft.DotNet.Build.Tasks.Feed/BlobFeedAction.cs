--- conflicted
+++ resolved
@@ -89,31 +89,15 @@
                     Json = JObject.FromObject(sleetSettings)
                 };
 
-<<<<<<< HEAD
                 CloudStorageAccount storageAccount = CloudStorageAccount.Parse(source.ConnectionString);
                 AzureFileSystem fileSystem = new AzureFileSystem(new LocalCache(), new Uri(source.Path), new Uri(source.Path), storageAccount, source.Name, source.FeedSubPath);
-=======
-            await clientThrottle.WaitAsync();
-            string leaseId = string.Empty;
-            //this defines the lease for 15 seconds (max is 60) and 3000 milliseconds between requests
-            AzureBlobLease blobLease = new AzureBlobLease(feed.AccountName, feed.AccountKey, string.Empty, feed.ContainerName, uploadPath, Log, "15", "5000");
->>>>>>> 8944c268
 
                 // In case the first Push attempt fails with an InvalidOperationException we Init the feed and retry the Push command once.
                 // Sleet internally retries 5 times on each package when the push operation fails so we don't need to retry ourselves.
                 try
                 {
-<<<<<<< HEAD
                     bool result = await PushCommand.RunAsync(settings, fileSystem, items.ToList(), allowOverwrite, !allowOverwrite, new SleetLogger(Log));
                     return result;
-=======
-                    leaseId = blobLease.Acquire();
-                    Log.LogMessage($"Obtained lease ID {leaseId} for {uploadPath}.");
-                }
-                catch (Exception)
-                {
-                    Log.LogError($"Unable to obtain lease on {uploadPath}");
->>>>>>> 8944c268
                 }
                 catch (InvalidOperationException ex) when (ex.Message.Contains("init"))
                 {
@@ -131,20 +115,8 @@
                         Log.LogError($"Initializing sub-feed {source.FeedSubPath} failed!");
                     }
                 }
-<<<<<<< HEAD
 
-                return false;
-=======
-                else
-                {
-                    Log.LogMessage($"Skipping uploading of {item} to {uploadPath}. Already exists.");
-                }
-            }
-            catch (Exception)
-            {
-                Log.LogError($"Unable to upload to {uploadPath}");
-                throw;
->>>>>>> 8944c268
+              return false;
             }
             catch (Exception e)
             {
