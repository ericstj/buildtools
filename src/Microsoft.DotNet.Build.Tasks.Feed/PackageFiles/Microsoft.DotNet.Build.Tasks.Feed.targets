<Project ToolsVersion="12.0" DefaultTargets="PublishOutputLeg" xmlns="http://schemas.microsoft.com/developer/msbuild/2003">
  <!--
    Publish targets:
      PublishPackagesToBlobFeed
      PublishFilesToBlobFeed

    Required properties:

    ExpectedFeedUrl - This is the full URL to the index.json file for the blob feed.
    AccountKey - This is the access token used to gain write access to the blob feed.

    Optional properties:

    PushToBlobFeed_Overwrite - Set to true if you want to allow overrriting of existing files or packages. Defaults to 'false'.
    PushToBlobFeed_MaxClients - Number of clients to push in parallel.

    FileRelativePathBase - The base relative path from the blob feed root for any files uploaded. Defaults to 'assets'.

    Selecting packages for publish:

    PackagesToPublishPattern - Property to declare a file glob for selecting the packages to be pushed. (eg. $(PackageOutput)*.nupkg)
    PackagesToPublish - Item group that contains a list of packages to be pushed, if glob isn't enough.

    Selecting files for publish:

    FilesToPublishPattern - Property to declare a file glob for selecting the files to be pushed. (eg. $(OutputPath)*.zip)
    FilesToPublish - Item group that contains a list of files to be pushed, if glob isn't enough.
    %(RelativeBlobPath) - Metadata that can be put on file items to control the relative path where the file
    goes underneath the blob feed. If not specfied it is default based on the FileRelativePathBase

    Specifying build output manifest values:

    ManifestName - The repository name, listed inside the manifest and used to name the file.
      If $(GitHubRepositoryName) is defined, its value is used. Default: "anonymous"
    ManifestBuildId - Build ID listed in the manifest. Default: "no build id provided"
    ManifestBranch - Branch listed in the manifest. Default: none
    ManifestCommit - Commit listed in the manifest. Default: none
    SkipCreateManifest - If 'true', no manifest is written even if the blob feed allows them.
      Default: false
  -->
  
  <PropertyGroup>
    <_MicrosoftDotNetBuildTasksFeedTaskDir>$(MSBuildThisFileDirectory)net46/</_MicrosoftDotNetBuildTasksFeedTaskDir>
    <_MicrosoftDotNetBuildTasksFeedTaskDir Condition="'$(MSBuildRuntimeType)' == 'Core'">$(MSBuildThisFileDirectory)netstandard1.5/</_MicrosoftDotNetBuildTasksFeedTaskDir>
  </PropertyGroup>
  <UsingTask TaskName="ConfigureInputFeeds" AssemblyFile="$(_MicrosoftDotNetBuildTasksFeedTaskDir)Microsoft.DotNet.Build.Tasks.Feed.dll"/>
  <UsingTask TaskName="CopyBlobDirectory" AssemblyFile="$(_MicrosoftDotNetBuildTasksFeedTaskDir)Microsoft.DotNet.Build.Tasks.Feed.dll"/>
  <UsingTask TaskName="FetchOrchestratedBuildManifestInfo" AssemblyFile="$(_MicrosoftDotNetBuildTasksFeedTaskDir)Microsoft.DotNet.Build.Tasks.Feed.dll"/>
  <UsingTask TaskName="GetBlobFeedPackageList" AssemblyFile="$(_MicrosoftDotNetBuildTasksFeedTaskDir)Microsoft.DotNet.Build.Tasks.Feed.dll"/>
  <UsingTask TaskName="ParseBlobUrl" AssemblyFile="$(_MicrosoftDotNetBuildTasksFeedTaskDir)Microsoft.DotNet.Build.Tasks.Feed.dll"/>
  <UsingTask TaskName="PushOrchestratedBuildManifest" AssemblyFile="$(_MicrosoftDotNetBuildTasksFeedTaskDir)Microsoft.DotNet.Build.Tasks.Feed.dll"/>
  <UsingTask TaskName="PushToBlobFeed" AssemblyFile="$(_MicrosoftDotNetBuildTasksFeedTaskDir)Microsoft.DotNet.Build.Tasks.Feed.dll"/>
  <UsingTask TaskName="UpdateOrchestratedBuildManifest" AssemblyFile="$(_MicrosoftDotNetBuildTasksFeedTaskDir)Microsoft.DotNet.Build.Tasks.Feed.dll"/>
  <UsingTask TaskName="WriteOrchestratedBuildManifestToFile" AssemblyFile="$(_MicrosoftDotNetBuildTasksFeedTaskDir)Microsoft.DotNet.Build.Tasks.Feed.dll"/>
  <UsingTask TaskName="WriteOrchestratedBuildManifestSummaryToFile" AssemblyFile="$(_MicrosoftDotNetBuildTasksFeedTaskDir)Microsoft.DotNet.Build.Tasks.Feed.dll"/>
  
  <PropertyGroup>
    <PushToBlobFeed_Overwrite Condition="'$(PushToBlobFeed_Overwrite)' == ''">false</PushToBlobFeed_Overwrite>
    <PushToBlobFeed_MaxClients Condition="'$(PushToBlobFeed_MaxClients)' == ''">8</PushToBlobFeed_MaxClients>
    <FileRelativePathBase Condition="'$(FileRelativePathBase)' == ''">assets</FileRelativePathBase>
    <FileRelativePathBase Condition="!HasTrailingSlash('$(FileRelativePathBase)')">$(FileRelativePathBase)/</FileRelativePathBase>
    <ManifestName Condition="'$(ManifestName)' == ''">$(GitHubRepositoryName)</ManifestName>
  </PropertyGroup>

  <Target Name="PublishPackagesToBlobFeed" DependsOnTargets="@(PublishPackagesToBlobFeedDependsOn)" >
    <Error Text="The ExpectedFeedUrl  property must be set on the command line."
          Condition="'$(ExpectedFeedUrl)' == ''" />
    <Error Text="The AccountKey property must be set on the command line."
          Condition="'$(AccountKey)' == ''" />

    <ItemGroup>
      <_ItemsToPush Remove="@(_ItemsToPush)" />
      <_ItemsToPush Condition="'$(PackagesToPublishPattern)' != ''" Include="$(PackagesToPublishPattern)" />
      <_ItemsToPush Include="@(PackagesToPublish)" />
    </ItemGroup>

    <Error Condition="'@(_ItemsToPush)' == ''" Text="No packages to push." />

    <PushToBlobFeed ExpectedFeedUrl="$(ExpectedFeedUrl)"
                    AccountKey="$(AccountKey)"
                    ItemsToPush="@(_ItemsToPush)"
                    Overwrite="$(PushToBlobFeed_Overwrite)"
                    MaxClients="$(PushToBlobFeed_MaxClients)"
                    ManifestName="$(ManifestName)"
                    ManifestBuildId="$(ManifestBuildId)"
                    ManifestBranch="$(ManifestBranch)"
                    ManifestCommit="$(ManifestCommit)"
                    ManifestBuildData="$(ManifestBuildData)"
                    SkipCreateManifest="$(SkipCreateManifest)" />
  </Target>

  <Target Name="PublishFilesToBlobFeed">
    <Error Text="The ExpectedFeedUrl  property must be set on the command line."
          Condition="'$(ExpectedFeedUrl)' == ''" />
    <Error Text="The AccountKey property must be set on the command line."
          Condition="'$(AccountKey)' == ''" />

    <ItemGroup>
      <_ItemsToPush Remove="@(_ItemsToPush)" />
      <_ItemsToPush Condition="'$(FilesToPublishPattern)' != ''" Include="$(FilesToPublishPattern)" />
      <_ItemsToPush Include="@(FilesToPublish)" />
      <_ItemsToPush>
        <RelativeBlobPath Condition="'%(_ItemsToPush.RelativeBlobPath)' == ''">$(FileRelativePathBase)$([System.String]::Copy('%(RecursiveDir)%(Filename)%(Extension)').Replace('\' ,'/'))</RelativeBlobPath>
      </_ItemsToPush>
    </ItemGroup>

    <Error Condition="'@(_ItemsToPush)' == ''" Text="No files to push." />

    <PushToBlobFeed ExpectedFeedUrl="$(ExpectedFeedUrl)"
                    AccountKey="$(AccountKey)"
                    ItemsToPush="@(_ItemsToPush)"
                    PublishFlatContainer="true"
                    Overwrite="$(PushToBlobFeed_Overwrite)"
                    MaxClients="$(PushToBlobFeed_MaxClients)"
                    ManifestName="$(ManifestName)"
                    ManifestBuildId="$(ManifestBuildId)"
                    ManifestBranch="$(ManifestBranch)"
                    ManifestCommit="$(ManifestCommit)"
                    ManifestBuildData="$(ManifestBuildData)"
                    SkipCreateManifest="$(SkipCreateManifest)" />

  </Target>

  <!--
    Create an orchestrated build manifest based on the build output manifests uploaded to a feed.
  -->
  <Target Name="CreateFeedOrchestratedBuildManifest">
    <Error Text="The ExpectedFeedUrl property must be set." Condition="'$(ExpectedFeedUrl)' == ''" />
    <Error Text="The AccountKey property must be set." Condition="'$(AccountKey)' == ''" />
    <Error Text="The ManifestName property must be set." Condition="'$(ManifestName)' == ''" />
    <Error Text="The ManifestBuildId property must be set." Condition="'$(ManifestBuildId)' == ''" />

    <PropertyGroup>
      <ManifestTempDir Condition="'$(ManifestTempDir)' == ''">$(BaseIntermediateOutputPath)manifest-temp/</ManifestTempDir>
      <ManifestDownloadDir Condition="'$(ManifestDownloadDir)' == ''">$(ManifestTempDir)downloads/</ManifestDownloadDir>
      <ManifestFile Condition="'$(ManifestFile)' == ''">$(ManifestTempDir)build.xml</ManifestFile>
      <ManifestSummaryFile Condition="'$(ManifestSummaryFile)' == ''">$(ManifestTempDir)README.md</ManifestSummaryFile>
    </PropertyGroup>

    <ParseBlobUrl BlobUrl="$(ExpectedFeedUrl.Replace('/index.json', ''))">
      <Output TaskParameter="BlobElements" ItemName="ParsedFeedUrl" />
    </ParseBlobUrl>

    <DownloadFromAzure AccountName="%(ParsedFeedUrl.AccountName)"
                       AccountKey="$(AccountKey)"
                       ContainerName="%(ParsedFeedUrl.ContainerName)"
                       BlobNameExtension=".xml"
                       BlobNamePrefix="%(ParsedFeedUrl.BlobPath)/assets/orchestration-metadata/manifests/"
                       DownloadDirectory="$(ManifestDownloadDir)"
                       DownloadFlatFiles="true" />

    <ItemGroup>
      <BuildManifests Include="$(ManifestDownloadDir)*.xml" />
    </ItemGroup>

    <WriteOrchestratedBuildManifestToFile File="$(ManifestFile)"
                                          BlobFeedUrl="$(ExpectedFeedUrl)"
                                          BuildManifestFiles="@(BuildManifests)"
                                          ManifestName="$(ManifestName)"
                                          ManifestBuildId="$(ManifestBuildId)" />

    <WriteOrchestratedBuildManifestSummaryToFile File="$(ManifestSummaryFile)"
                                                 ManifestFile="$(ManifestFile)"
                                                 SdkTableTemplateFile="$(SdkTableTemplateFile)"
                                                 DotNetRuntimeTableTemplateFile="$(DotNetRuntimeTableTemplateFile)"
                                                 AspNetCoreRuntimeTableTemplateFile="$(AspNetCoreRuntimeTableTemplateFile)" />

    <ItemGroup>
      <SupplementaryFiles Include="$(ManifestSummaryFile)" />
    </ItemGroup>
  </Target>

  <!--
    Push the orchestrated build manifest for a certain feed to a versions repo.
  -->
  <Target Name="PushFeedOrchestratedBuildManifest"
          DependsOnTargets="CreateVersionsRepoDefaults;
                            CreateFeedOrchestratedBuildManifest">
    <Error Text="The VersionsRepoPath property must be set." Condition="'$(VersionsRepoPath)' == ''" />
    <Error Text="The GitHubAuthToken property must be set." Condition="'$(GitHubAuthToken)' == ''" />
    <Error Text="The GitHubUser property must be set." Condition="'$(GitHubUser)' == ''" />
    <Error Text="The GitHubEmail property must be set." Condition="'$(GitHubEmail)' == ''" />

    <PushOrchestratedBuildManifest ManifestFile="$(ManifestFile)"
                                   VersionsRepoPath="$(VersionsRepoPath)"
                                   GitHubAuthToken="$(GitHubAuthToken)"
                                   GitHubUser="$(GitHubUser)"
                                   GitHubEmail="$(GitHubEmail)"
                                   VersionsRepo="$(VersionsRepo)"
                                   VersionsRepoOwner="$(VersionsRepoOwner)"
                                   VersionsRepoBranch="$(VersionsRepoBranch)"
                                   CommitMessage="$(CommitMessage)"
                                   SupplementaryFiles="@(SupplementaryFiles)" />

  </Target>

  <Target Name="CreateVersionsRepoDefaults">
    <PropertyGroup>
      <VersionsRepo Condition="'$(VersionsRepo)' == ''">versions</VersionsRepo>
      <VersionsRepoOwner Condition="'$(VersionsRepoOwner)' == ''">dotnet</VersionsRepoOwner>
      <VersionsRepoBranch Condition="'$(VersionsRepoBranch)' == ''">master</VersionsRepoBranch>
    </PropertyGroup>
  </Target>

  <!--
    Fetch an orchestrated build manifest from the versions repo and extract its information into
    items and properties.

    [In]
    $(VersionsRepoPath): The root folder inside the target versions repo where the manifest is
      located. Doesn't include a trailing '/'.
    Optional:
      $(GitHubAuthToken): Auth token used when calling GitHub APIs. If this isn't provided,
        anonymous access is used. Provide an auth token to avoid rate limit errors.
      $(GitHubUser): The GitHub user associated with GitHubAuthToken.
      $(GitHubEmail): The email associated with GitHubAuthToken.
      $(VersionsRepo): The GitHub repo name. Default: 'versions'
      $(VersionsRepoOwner): The GitHub repo owner. Default: 'dotnet'
      $(VersionsRepoRef): The git ref to fetch from. If not specified, uses VersionsRepoBranch.
      $(VersionsRepoBranch): The branch to fetch from. Default: 'master'
    
    [Out]
    $(OrchestratedBuildId): The orchestrated build manifest's build id attribute value.
    $(OrchestratedIdentitySummary): Human-readable full identity of the orchestrated build manifest.
    @(OrchestratedBuild): A single item describing the root manifest element.
      %(Identity): The name of the build.
      %(Xml): The raw XML string representing the build in the manifest.
      %(...): Metadata is created for each attribute on the element.
    @(OrchestratedBlobFeed): A single item for the orchestrated blob feed Endpoint.
      %(...): Metadata is created for each attribute on the element.
    @(ParsedOrchestratedBlobFeed): The result of parsing the OrchestratedBlobFeed url.
      %(BlobPath): The root of the blob feed, without '/index.json'. Use this to construct artifact
        download urls.
      %(AccountName) %(ContainerName) %(Endpoint)
    @(OrchestratedBlobFeedArtifacts): An item for each artifact in the orchestrated blob feed.
      %(Identity): 'Package' or 'Blob', matching manifest element name.
      %(Xml): The raw XML string representing the artifact in the manifest.
      %(...): Metadata is created for each attribute on the element.
<<<<<<< HEAD
    @(OrchestratedBuilds): An item for each Build in the orchestrated build manifest.
      %(Identity): The name of the build.
      %(Xml): The raw XML string representing the artifact in the manifest.
=======
    @(OrchestratedBuildConstituents): An item for each Build in the orchestrated build manifest.
      %(Identity): The name of the build.
      %(Xml): The raw XML string representing the build in the manifest.
>>>>>>> 5274e073
      %(...): Metadata is created for each attribute on the element.
  -->
  <Target Name="FetchOrchestratedBuildManifestInfo"
          DependsOnTargets="CreateVersionsRepoDefaults">
    <Error Text="The VersionsRepoPath property must be set." Condition="'$(VersionsRepoPath)' == ''" />

    <PropertyGroup>
      <VersionsRepoRef Condition="'$(VersionsRepoRef)' == ''">heads/$(VersionsRepoBranch)</VersionsRepoRef>
    </PropertyGroup>
    <Error Text="The VersionsRepoRef property must be set." Condition="'$(VersionsRepoRef)' == ''" />

    <FetchOrchestratedBuildManifestInfo VersionsRepoPath="$(VersionsRepoPath)"
                                        GitHubAuthToken="$(GitHubAuthToken)"
                                        GitHubUser="$(GitHubUser)"
                                        GitHubEmail="$(GitHubEmail)"
                                        VersionsRepo="$(VersionsRepo)"
                                        VersionsRepoOwner="$(VersionsRepoOwner)"
                                        VersionsRepoRef="$(VersionsRepoRef)">
      <Output TaskParameter="OrchestratedBuild" ItemName="OrchestratedBuild" />
      <Output TaskParameter="OrchestratedBlobFeed" ItemName="OrchestratedBlobFeed" />
      <Output TaskParameter="OrchestratedBlobFeedArtifacts" ItemName="OrchestratedBlobFeedArtifacts" />
<<<<<<< HEAD
      <Output TaskParameter="OrchestratedBuilds" ItemName="OrchestratedBuilds" />
=======
      <Output TaskParameter="OrchestratedBuildConstituents" ItemName="OrchestratedBuildConstituents" />
>>>>>>> 5274e073
    </FetchOrchestratedBuildManifestInfo>

    <PropertyGroup>
      <OrchestratedBuildId>%(OrchestratedBuild.BuildId)</OrchestratedBuildId>
      <OrchestratedIdentitySummary>%(OrchestratedBuild.IdentitySummary)</OrchestratedIdentitySummary>
      <OrchestratedBlobFeedUrl>%(OrchestratedBlobFeed.Url)</OrchestratedBlobFeedUrl>
    </PropertyGroup>

    <ParseBlobUrl BlobUrl="$(OrchestratedBlobFeedUrl.Replace('/index.json', ''))">
      <Output TaskParameter="BlobElements" ItemName="ParsedOrchestratedBlobFeed" />
    </ParseBlobUrl>
  </Target>

  <!--
    Download packages from an orchestrated feed given their identities and versions.

    [In]
    $(AccountKey): A key to use when accessing the blob feed's blob storage.
    @(OrchestratedBlobFeedArtifacts): The artifacts to download. All items with identity 'Package'
      are downloaded. Expected to have this from FetchOrchestratedBuildManifestInfo.
      %(Id): NuGet package identity.
      %(Version): NuGet package version.
    @(ParsedOrchestratedBlobFeed): The parsed feed to access. Output from
      FetchOrchestratedBuildManifestInfo is expected.
    Optional:
      $(FinalDownloadDirectory): Custom directory to place downloaded nupkg files. This directory will
        be removed and recreated to ensure no stale bits are included.

    [Out]
    @(DownloadedOrchestratedFeedPackages): Each nupkg file downloaded.
    @(FinalPackages): The downloaded subset of OrchestratedBlobFeedArtifacts. Metadata is preserved.
  -->
  <Target Name="DownloadOrchestratedFeedPackages">
    <Error Text="The AccountKey property must be set." Condition="'$(AccountKey)' == ''" />
    <Error Text="A ParsedOrchestratedBlobFeed item must be set." Condition="'@(ParsedOrchestratedBlobFeed)' == ''" />

    <PropertyGroup>
      <FinalDownloadDirectory Condition="'$(FinalDownloadDirectory)' == ''">$(BaseIntermediateOutputPath)final-package-download\</FinalDownloadDirectory>
      <BlobNamePrefix>%(ParsedOrchestratedBlobFeed.BlobPath)/flatcontainer/</BlobNamePrefix>
    </PropertyGroup>

    <ItemGroup>
      <FinalPackages Include="@(OrchestratedBlobFeedArtifacts)"
                     Condition="'%(Identity)' == 'Package'">
        <LowercaseId>$([System.String]::Copy('%(OrchestratedBlobFeedArtifacts.Id)').ToLowerInvariant())</LowercaseId>
        <LowercaseVersion>$([System.String]::Copy('%(OrchestratedBlobFeedArtifacts.Version)').ToLowerInvariant())</LowercaseVersion>
      </FinalPackages>

      <FinalPackages>
        <NupkgFile>%(LowercaseId).%(LowercaseVersion).nupkg</NupkgFile>
      </FinalPackages>

      <FinalPackages>
        <DownloadFullPath>$(FinalDownloadDirectory)%(NupkgFile)</DownloadFullPath>
      </FinalPackages>

      <PackageBlobNames Include="$(BlobNamePrefix)%(FinalPackages.LowercaseId)/%(FinalPackages.LowercaseVersion)/%(FinalPackages.NupkgFile)" />
    </ItemGroup>

    <!-- Ensure no stale packages are on disk. -->
    <RemoveDir Directories="$(FinalDownloadDirectory)" />

    <DownloadFromAzure AccountName="%(ParsedOrchestratedBlobFeed.AccountName)"
                       AccountKey="$(AccountKey)"
                       ContainerName="%(ParsedOrchestratedBlobFeed.ContainerName)"
                       BlobNames="@(PackageBlobNames)"
                       DownloadDirectory="$(FinalDownloadDirectory)"
                       DownloadFlatFiles="true" />

    <ItemGroup>
      <DownloadedOrchestratedFeedPackages Include="$(FinalDownloadDirectory)*.nupkg" />
    </ItemGroup>
  </Target>

  <!--
    Create/update a semaphore in the versions repo. This indicates some action is complete.

    [In]
    $(VersionsRepoPath): The root folder inside the target versions repo where the manifest is
      located. Doesn't include a trailing '/'.
    $(GitHubAuthToken): Auth token used when calling GitHub APIs.
    $(GitHubUser): The GitHub user associated with GitHubAuthToken.
    $(GitHubEmail): The email associated with GitHubAuthToken.
    $(OrchestratedBuildId): The orchestrated build id. Passing this along ensures that we aren't
      trying to pass stale data to the versions repo. This value is expected to come from the
      FetchOrchestratedBuildManifestInfo target. It prevents stale data from being uploaded to a
      newer manifest, instead emitting a warning.
    @(SemaphoreNames): Semaphores to update. Usually a single item, like 'packages.semaphore'.
    Optional:
      @(ManifestUpdates): Updates to perform on the manifest. These help convey information to
        downstream steps, but aren't required. For item requirements and behavior, see
        'UpdateOrchestratedBuildManifest.cs' in dotnet/buildtools.
      $(VersionsRepo): The GitHub repo name. Default: 'versions'
      $(VersionsRepoOwner): The GitHub repo owner. Default: 'dotnet'
      $(VersionsRepoBranch): The branch to fetch from. Default: 'master'
      $(OrchestratedIdentitySummary): Human-readable identity of the orchestrated build, used to
        generate a concise commit message. This is expected to come from
        FetchOrchestratedBuildManifestInfo.
        Default: the full VersionsRepoPath is used in the commit message.
      $(CommitMessage): Overrides the generated commit message.
      @(SupplementaryFiles): Uploads supplementary files to the versions repo as part of the update.
        For item requirements and behavior, see 'UpdateOrchestratedBuildManifest.cs' in
        dotnet/buildtools.
  -->
  <Target Name="UpdateOrchestratedBuildManifest"
          DependsOnTargets="CreateVersionsRepoDefaults">
    <Error Text="The VersionsRepoPath property must be set." Condition="'$(VersionsRepoPath)' == ''" />
    <Error Text="The GitHubAuthToken property must be set." Condition="'$(GitHubAuthToken)' == ''" />
    <Error Text="The GitHubUser property must be set." Condition="'$(GitHubUser)' == ''" />
    <Error Text="The GitHubEmail property must be set." Condition="'$(GitHubEmail)' == ''" />

    <Error Text="A SemaphoreNames item must be set." Condition="'@(SemaphoreNames)' == ''" />

    <UpdateOrchestratedBuildManifest ManifestUpdates="@(ManifestUpdates)"
                                     VersionsRepoPath="$(VersionsRepoPath)"
                                     SemaphoreNames="@(SemaphoreNames)"
                                     OrchestratedBuildId="$(OrchestratedBuildId)"
                                     GitHubAuthToken="$(GitHubAuthToken)"
                                     GitHubUser="$(GitHubUser)"
                                     GitHubEmail="$(GitHubEmail)"
                                     VersionsRepo="$(VersionsRepo)"
                                     VersionsRepoOwner="$(VersionsRepoOwner)"
                                     VersionsRepoBranch="$(VersionsRepoBranch)"
                                     CommitMessage="$(CommitMessage)"
                                     OrchestratedIdentitySummary="$(OrchestratedIdentitySummary)"
                                     SupplementaryFiles="@(SupplementaryFiles)"
                                     JoinSemaphoreGroups="@(JoinSemaphoreGroups)" />
  </Target>
</Project><|MERGE_RESOLUTION|>--- conflicted
+++ resolved
@@ -236,15 +236,9 @@
       %(Identity): 'Package' or 'Blob', matching manifest element name.
       %(Xml): The raw XML string representing the artifact in the manifest.
       %(...): Metadata is created for each attribute on the element.
-<<<<<<< HEAD
-    @(OrchestratedBuilds): An item for each Build in the orchestrated build manifest.
-      %(Identity): The name of the build.
-      %(Xml): The raw XML string representing the artifact in the manifest.
-=======
     @(OrchestratedBuildConstituents): An item for each Build in the orchestrated build manifest.
       %(Identity): The name of the build.
       %(Xml): The raw XML string representing the build in the manifest.
->>>>>>> 5274e073
       %(...): Metadata is created for each attribute on the element.
   -->
   <Target Name="FetchOrchestratedBuildManifestInfo"
@@ -266,11 +260,7 @@
       <Output TaskParameter="OrchestratedBuild" ItemName="OrchestratedBuild" />
       <Output TaskParameter="OrchestratedBlobFeed" ItemName="OrchestratedBlobFeed" />
       <Output TaskParameter="OrchestratedBlobFeedArtifacts" ItemName="OrchestratedBlobFeedArtifacts" />
-<<<<<<< HEAD
-      <Output TaskParameter="OrchestratedBuilds" ItemName="OrchestratedBuilds" />
-=======
       <Output TaskParameter="OrchestratedBuildConstituents" ItemName="OrchestratedBuildConstituents" />
->>>>>>> 5274e073
     </FetchOrchestratedBuildManifestInfo>
 
     <PropertyGroup>
