<Project DefaultTargets="Build" xmlns="http://schemas.microsoft.com/developer/msbuild/2003">

  <UsingTask TaskName="GenerateCurrentVersion" AssemblyFile="$(BuildToolsTaskDir)Microsoft.DotNet.Build.Tasks.dll" />

  <!-- Setup the default file version information -->
  <PropertyGroup>
    <MajorVersion Condition="'$(MajorVersion)' == ''">1</MajorVersion>
    <MinorVersion Condition="'$(MinorVersion)' == ''">0</MinorVersion>

    <!-- These should be set by importing the targets below but initializing to 0 for consistency -->
    <BuildNumberMajor Condition="'$(BuildNumberMajor)' == ''">0</BuildNumberMajor>
    <BuildNumberMinor Condition="'$(BuildNumberMinor)' == ''">0</BuildNumberMinor>
  </PropertyGroup>

  <!-- Import a build target that includes the build numbers -->
  <Import Project="$(BuildNumberTarget)" Condition="Exists('$(BuildNumberTarget)')" />

  <!-- #################################### -->
  <!-- Generate Assembly Info -->
  <!-- #################################### -->
  <PropertyGroup>
    <AssemblyVersion Condition="'$(AssemblyVersion)'==''">1.0.0.0</AssemblyVersion>
    <CLSCompliant Condition="'$(CLSCompliant)'==''">false</CLSCompliant>
    <AssemblyFileVersion Condition="'$(AssemblyFileVersion)'==''">$(MajorVersion).$(MinorVersion).$(BuildNumberMajor).$(BuildNumberMinor)</AssemblyFileVersion>
  </PropertyGroup>

  <Import Project="$(MSBuildThisFileDirectory)versioning.props" Condition="'$(BuildToolsVersioningPropsHasBeenImported)' != 'true'" />

  <PropertyGroup>
    <GenerateAssemblyInfo Condition="'$(GenerateAssemblyInfo)'==''">true</GenerateAssemblyInfo>
  </PropertyGroup>

  <PropertyGroup Condition="'$(GenerateAssemblyInfo)'=='true'">
    <AssemblyInfoFile Condition="'$(MSBuildProjectExtension)' == '.csproj'">$(IntermediateOutputPath)_AssemblyInfo.cs</AssemblyInfoFile>
    <AssemblyInfoFile Condition="'$(MSBuildProjectExtension)' == '.vbproj'">$(IntermediateOutputPath)_AssemblyInfo.vb</AssemblyInfoFile>
    <AssemblyInfoPartialFile Condition="'$(MSBuildProjectExtension)' == '.csproj'">$(MSBuildThisFileDirectory)AssemblyInfoPartial.cs</AssemblyInfoPartialFile>
    <AssemblyInfoPartialFile Condition="'$(MSBuildProjectExtension)' == '.vbproj'">$(MSBuildThisFileDirectory)AssemblyInfoPartial.vb</AssemblyInfoPartialFile>
    <AssemblyInfoPartialFileLink Condition="'$(MSBuildProjectExtension)' == '.csproj'">Properties/_AssemblyInfo.cs</AssemblyInfoPartialFileLink>
    <AssemblyInfoPartialFileLink Condition="'$(MSBuildProjectExtension)' == '.vbproj'">My Project/_AssemblyInfo.vb</AssemblyInfoPartialFileLink>
    <CoreCompileDependsOn>$(CoreCompileDependsOn);GenerateAssemblyInfo</CoreCompileDependsOn>
  </PropertyGroup>

  <Target Name="DecideIfWeNeedToIncludeDllSafeSearchPathAttribute" 
    Condition="'$(IsDotNetFrameworkProductAssembly)' == 'true' AND '$(IsTestProject)' != 'true'">
    
    <!-- We want to apply the IncludeDllSafeSearchPathAttribute on all DotNet assemblies (non test) that have a reference to System.Runtime.InteropServices -->
    <PropertyGroup Condition="'$(IncludeDllSafeSearchPathAttribute)'==''">
      <IncludeDllSafeSearchPathAttribute>false</IncludeDllSafeSearchPathAttribute> <!-- We don't need to include it by default. -->
      <IncludeDllSafeSearchPathAttribute Condition="'%(ProjectReference.Filename)'=='System.Runtime.InteropServices'">true</IncludeDllSafeSearchPathAttribute>
      <IncludeDllSafeSearchPathAttribute Condition="'%(Reference.Identity)'=='System.Runtime.InteropServices'">true</IncludeDllSafeSearchPathAttribute>
    </PropertyGroup>
  </Target>

<<<<<<< HEAD
  <Target Name="GenerateAssemblyInfo"
      Inputs="$(MSBuildProjectFile)"
      Outputs="$(AssemblyInfoFile)"
      Condition="'$(GenerateAssemblyInfo)'=='true'"
      DependsOnTargets="CreateVersionFileDuringBuild">

    <Error Condition="!Exists('$(IntermediateOutputPath)')" Text="GenerateAssemblyInfo failed because IntermediateOutputPath isn't set to a valid directory" />

    <ItemGroup Condition="'$(MSBuildProjectExtension)' == '.csproj'">
      <AssemblyInfoUsings Include="using System%3B" />
      <AssemblyInfoUsings Include="using System.Reflection%3B" />
      <AssemblyInfoLines Include="[assembly:AssemblyTitle(&quot;$(AssemblyTitle)&quot;)]" />
      <AssemblyInfoLines Include="[assembly:AssemblyDescription(&quot;$(Description)&quot;)]" />
      <AssemblyInfoLines Include="[assembly:AssemblyDefaultAlias(&quot;$(AssemblyName)&quot;)]" />
      <AssemblyInfoLines Include="[assembly:AssemblyCompany(&quot;$(Company)&quot;)]" />
      <AssemblyInfoLines Include="[assembly:AssemblyProduct(&quot;$(Product)&quot;)]" />
      <AssemblyInfoLines Include="[assembly:AssemblyCopyright(&quot;$(Copyright)&quot;)]" />
      <AssemblyInfoLines Include="[assembly:AssemblyVersion(&quot;$(AssemblyVersion)&quot;)]" />
      <AssemblyInfoLines Include="[assembly:AssemblyFileVersion(&quot;$(FileVersion)&quot;)]" />
      <AssemblyInfoLines Include="[assembly:AssemblyInformationalVersion(@&quot;$(InformationalVersion)&quot;)]" />
      <AssemblyInfoLines Condition="'$(CLSCompliant)'=='true'" Include="[assembly:CLSCompliant(true)]" />
      <AssemblyInfoLines Condition="'$(AssemblyComVisible)'!=''" Include="[assembly:System.Runtime.InteropServices.ComVisible($(AssemblyComVisible))]" />
      <AssemblyInfoLines Condition="'$(SkipFrameworkAssemblyMetadata)' != 'true'"
        Include="[assembly:System.Reflection.AssemblyMetadata(&quot;%(AssemblyMetadata.Identity)&quot;, &quot;%(AssemblyMetadata.Value)&quot;)]" />

      <AssemblyInfoLines Condition="'$(IncludeDllSafeSearchPathAttribute)'=='true'" 
        Include="[assembly: System.Runtime.InteropServices.DefaultDllImportSearchPathsAttribute(System.Runtime.InteropServices.DllImportSearchPath.AssemblyDirectory | System.Runtime.InteropServices.DllImportSearchPath.System32)]" />
    </ItemGroup>

    <ItemGroup Condition="'$(MSBuildProjectExtension)' == '.vbproj'">
      <AssemblyInfoUsings Include="Imports System" />
      <AssemblyInfoUsings Include="Imports System.Reflection" />
      <AssemblyInfoLines Include="&lt;Assembly:AssemblyTitle(&quot;$(AssemblyTitle)&quot;)&gt;" />
      <AssemblyInfoLines Include="&lt;Assembly:AssemblyDescription(&quot;$(Description)&quot;)&gt;" />
      <AssemblyInfoLines Include="&lt;Assembly:AssemblyDefaultAlias(&quot;$(AssemblyName)&quot;)&gt;" />
      <AssemblyInfoLines Include="&lt;Assembly:AssemblyCompany(&quot;$(Company)&quot;)&gt;" />
      <AssemblyInfoLines Include="&lt;Assembly:AssemblyProduct(&quot;$(Product)k&quot;)&gt;" />
      <AssemblyInfoLines Include="&lt;Assembly:AssemblyCopyright(&quot;$(Copyright)&quot;)&gt;" />
      <AssemblyInfoLines Include="&lt;Assembly:AssemblyVersion(&quot;$(AssemblyVersion)&quot;)&gt;" />
      <AssemblyInfoLines Include="&lt;Assembly:AssemblyFileVersion(&quot;$(FileVersion)&quot;)&gt;" />
      <AssemblyInfoLines Include="&lt;Assembly:AssemblyInformationalVersion(&quot;$(InformationalVersion)&quot;)&gt;" />
      <AssemblyInfoLines Condition="'$(CLSCompliant)'=='true'" Include="&lt;Assembly:CLSCompliant(True)&gt;" />
      <AssemblyInfoLines Condition="'$(AssemblyComVisible)'!=''" Include="&lt;Assembly:System.Runtime.InteropServices.ComVisible($(AssemblyComVisible))&gt;" />
      <AssemblyInfoLines Condition="'$(SkipFrameworkAssemblyMetadata)' != 'true'"
          Include="&lt;assembly:System.Reflection.AssemblyMetadata(&quot;%(AssemblyMetadata.Identity)&quot;, &quot;%(AssemblyMetadata.Value)&quot;)&gt;" />

      <AssemblyInfoLines Condition="'$(IncludeDllSafeSearchPathAttribute)'=='true'" 
        Include="&lt;Assembly:System.Runtime.InteropServices.DefaultDllImportSearchPathsAttribute(System.Runtime.InteropServices.DllImportSearchPath.AssemblyDirectory | System.Runtime.InteropServices.DllImportSearchPath.System32)&gt;" />
    </ItemGroup>

    <ItemGroup Condition="'$(MSBuildProjectExtension)' == '.csproj' And '$(GenerateThisAssemblyClass)' == 'true'">
      <AssemblyInfoLines Include="internal static class ThisAssembly" />
      <AssemblyInfoLines Include="{" />
      <AssemblyInfoLines Include="%20%20%20%20internal const string Title = &quot;$(AssemblyName)&quot;%3B" />
      <AssemblyInfoLines Include="%20%20%20%20internal const string Copyright = &quot;\u00A9 Microsoft Corporation. All rights reserved.&quot;%3B" />
      <AssemblyInfoLines Include="%20%20%20%20internal const string Version = &quot;$(AssemblyVersion)&quot;%3B" />
      <AssemblyInfoLines Include="%20%20%20%20internal const string InformationalVersion = &quot;$(AssemblyFileVersion)&quot;%3B" />
      <AssemblyInfoLines Include="}" />
    </ItemGroup>

    <WriteLinesToFile
      File="$(AssemblyInfoFile)"
      Lines="@(AssemblyInfoUsings);@(AssemblyInfoLines);@(AssemblyInfoSource)"
      Overwrite="true" />

    <ItemGroup>
      <Compile Include="$(AssemblyInfoFile)" />
      <FileWrites Include="$(AssemblyInfoFile)" />
    </ItemGroup>
=======
  <PropertyGroup>
    <_GenerateAssemblyInfoTargetsFilePath Condition="'$(UsingMicrosoftNETSdk)' == 'true'">GenerateAssemblyInfo.Sdk.targets</_GenerateAssemblyInfoTargetsFilePath>
    <_GenerateAssemblyInfoTargetsFilePath Condition="'$(UsingMicrosoftNETSdk)' != 'true'">GenerateAssemblyInfo.NonSdk.targets</_GenerateAssemblyInfoTargetsFilePath>
  </PropertyGroup>
>>>>>>> d0b164b0

  <Import Project="$(_GenerateAssemblyInfoTargetsFilePath)" />

  <ItemGroup Condition="'$(GenerateAssemblyInfo)'=='true' AND '$(StringResourcesPath)' != '' AND '$(ExcludeAssemblyInfoPartialFile)' != 'true'">
    <Compile Include="$(AssemblyInfoPartialFile)">
      <Visible>true</Visible>
      <Link>$(AssemblyInfoPartialFileLink)</Link>
    </Compile>
  </ItemGroup>

  <PropertyGroup>
    <GenerateNativeVersionInfo Condition="'$(GenerateNativeVersionInfo)'==''">false</GenerateNativeVersionInfo>
  </PropertyGroup>

  <PropertyGroup Condition="'$(GenerateNativeVersionInfo)'=='true'">
    <NativeVersionFileDir>$(RootIntermediateOutputPath)</NativeVersionFileDir>
    <NativeVersionHeaderFile>$(NativeVersionFileDir)_version.h</NativeVersionHeaderFile>
    <GenerateVersionHeader>true</GenerateVersionHeader>
  </PropertyGroup>

  <Target Name="GenerateVersionHeader"
      Inputs="$(MSBuildProjectFile)"
      Outputs="$(NativeVersionHeaderFile)"
      DependsOnTargets="CreateVersionFileDuringBuild"
      Condition="'$(NativeVersionHeaderFile)'!='' and '$(GenerateVersionHeader)'=='true' and !Exists($(NativeVersionHeaderFile))">

    <ItemGroup>
      <!-- Defining versioning variables -->
      <NativeVersionLines Include="#ifndef VER_COMPANYNAME_STR" />
      <NativeVersionLines Include="#define VER_COMPANYNAME_STR         &quot;Microsoft Corporation&quot;" />
      <NativeVersionLines Include="#endif" />
      <NativeVersionLines Include="#ifndef VER_FILEDESCRIPTION_STR" />
      <NativeVersionLines Include="#define VER_FILEDESCRIPTION_STR     &quot;$(AssemblyName)&quot;" />
      <NativeVersionLines Include="#endif" />
      <NativeVersionLines Include="#ifndef VER_INTERNALNAME_STR" />
      <NativeVersionLines Include="#define VER_INTERNALNAME_STR        VER_FILEDESCRIPTION_STR" />
      <NativeVersionLines Include="#endif" />
      <NativeVersionLines Include="#ifndef VER_ORIGINALFILENAME_STR" />
      <NativeVersionLines Include="#define VER_ORIGINALFILENAME_STR    VER_FILEDESCRIPTION_STR" />
      <NativeVersionLines Include="#endif" />
      <NativeVersionLines Include="#ifndef VER_PRODUCTNAME_STR" />
      <NativeVersionLines Include="#define VER_PRODUCTNAME_STR         &quot;Microsoft\xae .NET Framework&quot;" />
      <NativeVersionLines Include="#endif" />
      <NativeVersionLines Include="#undef VER_PRODUCTVERSION" />
      <NativeVersionLines Include="#define VER_PRODUCTVERSION          $(MajorVersion),$(MinorVersion),$(BuildNumberMajor),$(BuildNumberMinor)" />
      <NativeVersionLines Include="#undef VER_PRODUCTVERSION_STR" />
      <NativeVersionLines Include="#define VER_PRODUCTVERSION_STR      &quot;$(MajorVersion).$(MinorVersion).$(BuildNumberMajor).$(BuildNumberMinor)$(BuiltByString)&quot;" />
      <NativeVersionLines Include="#undef VER_FILEVERSION" />
      <NativeVersionLines Include="#define VER_FILEVERSION             $(MajorVersion),$(MinorVersion),$(BuildNumberMajor),$(BuildNumberMinor)" />
      <NativeVersionLines Include="#undef VER_FILEVERSION_STR" />
      <NativeVersionLines Include="#define VER_FILEVERSION_STR         &quot;$(MajorVersion).$(MinorVersion).$(BuildNumberMajor).$(BuildNumberMinor)$(BuiltByString)&quot;" />
      <NativeVersionLines Include="#ifndef VER_LEGALCOPYRIGHT_STR" />
      <NativeVersionLines Include="#define VER_LEGALCOPYRIGHT_STR      &quot;\xa9 Microsoft Corporation. All rights reserved.&quot;" />
      <NativeVersionLines Include="#endif" />
      <NativeVersionLines Include="#ifndef VER_DEBUG" />
      <NativeVersionLines Condition="'$(Configuration)'=='Debug'" Include="#define VER_DEBUG                   VS_FF_DEBUG" />
      <NativeVersionLines Condition="'$(Configuration)'!='Debug'" Include="#define VER_DEBUG                   0" />
      <NativeVersionLines Include="#endif" />
    </ItemGroup>

    <MakeDir Directories="$(NativeVersionFileDir)" />

    <WriteLinesToFile
      File="$(NativeVersionHeaderFile)"
      Lines="@(NativeVersionLines)"
      Overwrite="true" />

    <ItemGroup>
      <FileWrites Include="$(NativeVersionHeaderFile)" />
    </ItemGroup>
  </Target>

  <PropertyGroup Condition="'$(GenerateVersionSourceFile)'=='true'">
    <NativeVersionSourceDir>$(RootIntermediateOutputPath)</NativeVersionSourceDir>
    <NativeVersionSourceFile>$(NativeVersionSourceDir)version.c</NativeVersionSourceFile>
  </PropertyGroup>

  <!-- Non Windows versioning requires to generate a source file and include it on the compilation. -->
  <Target Name="GenerateVersionSourceFile"
      Inputs="$(MSBuildProjectFile)"
      Outputs="$(NativeVersionSourceFile)"
      DependsOnTargets="CreateVersionFileDuringBuild"
      Condition="'$(NativeVersionSourceFile)'!='' and '$(GenerateVersionSourceFile)'=='true'">

    <ItemGroup>
      <SourceFileLines />
      <SourceFileLines Include="static char sccsid%5B%5D %5F%5Fattribute%5F%5F%28%28used%29%29 %3D %22%40%28%23%29Version $(MajorVersion).$(MinorVersion).$(BuildNumberMajor).$(BuildNumberMinor)$(BuiltByString)%22%3B" />
      <!-- Since this is a source file, compiler will complain if there is no new line at end of file, so adding one bellow. -->
      <SourceFileLines Include=" " />
    </ItemGroup>

    <MakeDir Directories="$(NativeVersionSourceDir)" />

    <WriteLinesToFile
      File="$(NativeVersionSourceFile)"
      Lines="@(SourceFileLines)"
      Overwrite="true" />

    <ItemGroup>
      <FileWrites Include="$(NativeVersionSourceFile)" />
    </ItemGroup>
  </Target>

  <PropertyGroup>
    <GetNuGetPackageVersionsDependsOn>$(GetNuGetPackageVersionsDependsOn);CreateVersionInfoFile</GetNuGetPackageVersionsDependsOn>
  </PropertyGroup>

  <PropertyGroup>
    <SyncInfoDirectory Condition="'$(SyncInfoDirectory)' == ''">$(RootIntermediateOutputPath)</SyncInfoDirectory>
    <SyncInfoFile Condition="'$(SyncInfoFile)' == ''">$(SyncInfoDirectory)version.txt</SyncInfoFile>
  </PropertyGroup>

  <Target Name="CreateVersionInfoFile"
          DependsOnTargets="CreateVersionFileDuringBuild"
          BeforeTargets="BuildAllProjects"
          Inputs="$(LatestCommit)"
          Outputs="$(SyncInfoFile)">
    <MakeDir Directories="$(SyncInfoDirectory)" />
    <WriteLinesToFile
      Condition="'$(LatestCommit)' != ''"
      File="$(SyncInfoFile)"
      Lines="$(LatestCommit)"
      Overwrite="true" />
  </Target>

  <!--
    Target: CreateOrUpdateCurrentVersionFile

    Generates the version data and saves it to $(BuildVersionFile) if it hasn't been imported

    Outputs:
      $(LatestCommit)
      $(BuiltByString)
      $(BuildNumberMajor)
      $(BuildNumberMinor)
      $(AssemblyFileVersion)
  -->
  <Target Name="CreateOrUpdateCurrentVersionFile"
      BeforeTargets="ResolveProjectReferences"
      Condition="'$(SkipVersionGeneration)' != 'true' AND '$(VersionPropsImported)' != 'true'">

    <!-- ############################### -->
    <Exec Command="git describe --all HEAD 2>&amp;1" StandardOutputImportance="Low" IgnoreExitCode="true" IgnoreStandardErrorWarningFormat="true" ConsoleToMSBuild="true" Condition="'$(RawGitBranchName)' == ''">
      <Output TaskParameter="ConsoleOutput" PropertyName="RawGitBranchName" />
    </Exec>

    <!-- ############################### -->
    <PropertyGroup Condition="'$(LatestCommit)' != ''">
      <LatestCommitExitCode>0</LatestCommitExitCode>
    </PropertyGroup>

    <!-- Get the latest commit hash -->
    <Exec Command="git rev-parse HEAD 2>&amp;1" StandardOutputImportance="Low" IgnoreExitCode="true" IgnoreStandardErrorWarningFormat="true" ConsoleToMSBuild="true" Condition="'$(LatestCommit)' == ''">
      <Output TaskParameter="ConsoleOutput" PropertyName="LatestCommit" />
      <Output TaskParameter="ExitCode" PropertyName="LatestCommitExitCode" />
    </Exec>

    <!-- We shouldn't fail the build if we can't retreive the commit hash, so in this case just set it to N/A -->
    <PropertyGroup Condition="'$(LatestCommitExitCode)'!='0'">
      <LatestCommit>N/A</LatestCommit>
    </PropertyGroup>

    <!-- If things match expected patterns, create $(GitBranchName) from $(RawGitBranchName) -->
    <Message Text="GIT Branch Name as seen by git describe: '$(RawGitBranchName)'" /> 
    <PropertyGroup Condition="$(RawGitBranchName.StartsWith('heads/'))">
      <GitBranchName>$(RawGitBranchName.SubString(6))</GitBranchName>
    </PropertyGroup>
    <PropertyGroup Condition="$(RawGitBranchName.StartsWith('remotes/origin/'))">
      <GitBranchName>$(RawGitBranchName.SubString(15))</GitBranchName>
    </PropertyGroup>
    <Message Text="GIT Branch Name: '$(GitBranchName)'" /> 

    <!-- The GitHubOwnerName is the name of the entity that 'owns' a particular github repository (e.g the 'dotnet in https://github/dotnet/coreclr) -->
    <!-- we assume by default that these build tools are used by the 'dotnet' group.  This can be overridden. -->
    <PropertyGroup Condition="'$(GitHubOwnerName)' == ''">
      <GitHubOwnerName>dotnet</GitHubOwnerName>
    </PropertyGroup>

    <!-- The GitHubRepositoryUrl is formed out of the simple GitHubRepositoryName (e.g. coreclr or corefx) -->
    <PropertyGroup Condition="'$(GitHubOwnerName)' != '' AND '$(GitHubRepositoryName)' != '' AND '$(GitHubRepositoryUrl)' == ''">
      <GitHubRepositoryUrl>https://github.com/$(GitHubOwnerName)/$(GitHubRepositoryName)</GitHubRepositoryUrl>
    </PropertyGroup>

    <!-- ******* SourceLink Support, activated by setting $(UseSourceLink) ********* -->

    <!-- Generate the SourceLink file that will be passed to the C# compiler (using ProjectDir and GitHubRepositoryUrl as data) -->
    <MakeDir Directories="$(RootIntermediateOutputPath)" />
    <WriteLinesToFile 
      Condition="'$(UseSourceLink)' == 'true' AND '$(GitHubRepositoryUrl)' != '' AND '$(LatestCommit)' != 'N/A' AND !Exists('$(SourceLinkFilePath)')"
      ContinueOnError="WarnAndContinue"
      File="$(SourceLinkFilePath)" 
      Overwrite="true" 
      Lines='{"documents": { "$(ProjectDir.Replace("\", "\\"))*" : "$(GitHubRepositoryUrl.Replace("github.com", "raw.githubusercontent.com"))/$(LatestCommit)/*" }}' />

    <PropertyGroup>
      <LatestCommitExitCode/>
    </PropertyGroup>

    <!-- ############################### -->
    <!-- Get the latest commit date -->
    <ItemGroup>
      <VersionTargetsFile Include="$(MSBuildThisFileFullPath)" />
    </ItemGroup>
    <!-- Windows Exec command requires DOS escaping for the percent sign since it secretly runs the process in a shell instead of calling createprocess. -->
    <PropertyGroup>
      <LatestDateCommand Condition="'$(RunningOnUnix)'!='true'">git show -s --format=^%25%25cd --date=short HEAD</LatestDateCommand>
      <LatestDateCommand Condition="'$(RunningOnUnix)'=='true'">git show -s --format=%25cd --date=short HEAD</LatestDateCommand>
    </PropertyGroup>

    <PropertyGroup Condition="'$(VersionSeedDate)' != ''">
      <LatestDateCommandExitCode>0</LatestDateCommandExitCode>
    </PropertyGroup>

    <Exec Command="$(LatestDateCommand)" StandardOutputImportance="Low" IgnoreExitCode="true" IgnoreStandardErrorWarningFormat="true" ConsoleToMSBuild="true" Condition="'$(VersionSeedDate)' == ''">
      <Output TaskParameter="ConsoleOutput" PropertyName="VersionSeedDate" />
      <Output TaskParameter="ExitCode" PropertyName="LatestDateCommandExitCode" />
    </Exec>
    <PropertyGroup Condition="'$(LatestDateCommandExitCode)'!='0'">
      <VersionSeedDate>%(VersionTargetsFile.ModifiedTime)</VersionSeedDate>
      <VersionSeedSourceComment>VersionSeedDate was produced by getting the timestamp of versioning.targets.</VersionSeedSourceComment>
    </PropertyGroup>
    <PropertyGroup Condition="'$(LatestDateCommandExitCode)'=='0'">
      <VersionSeedSourceComment>VersionSeedDate was produced by taking the timestamp of the last git commit.</VersionSeedSourceComment>
    </PropertyGroup>
    <ItemGroup>
      <VersionTargetsFile Remove="@(VersionTargetsFile)" />
    </ItemGroup>
    <PropertyGroup>
      <LatestDateCommand/>
      <LatestDateCommandExitCode/>
    </PropertyGroup>

    <!-- ############################### -->
    <!-- Get Username -->
    <PropertyGroup>
      <VersionUserName Condition="'$(VersionUserName)' == ''">$(USERNAME)</VersionUserName>
    </PropertyGroup>

    <Exec Command="whoami" Condition="'$(VersionUserName)' == ''" StandardOutputImportance="Low" IgnoreExitCode="true" IgnoreStandardErrorWarningFormat="true" ConsoleToMSBuild="true">
      <Output TaskParameter="ConsoleOutput" PropertyName="VersionUserName" />
    </Exec>

    <!-- ############################### -->
    <!-- Get Hostname -->
    <PropertyGroup>
      <VersionHostName Condition="'$(VersionHostName)' == ''">$(COMPUTERNAME)</VersionHostName>
    </PropertyGroup>

    <Exec Command="hostname" Condition="'$(RunningOnUnix)'=='true' AND '$(VersionHostName)'==''" StandardOutputImportance="Low" IgnoreExitCode="true" IgnoreStandardErrorWarningFormat="true" ConsoleToMSBuild="true">
      <Output TaskParameter="ConsoleOutput" PropertyName="VersionHostName" />
    </Exec>

    <!-- Set BuiltByString (which is added to the end of the informational version) -->
    <!-- This string has additional information as well (like the GIT commit URL) -->
    <!-- and has the general form @Name1: Value1 @Name2: Value2  ... which makes it easy to parse -->
    <PropertyGroup Condition="'$(BuiltByString)' == ''">
      <!-- Set the @BuiltBy key-value pair -->
      <BuiltByString Condition="'$(VersionUserName)' != '' AND '$(VersionHostName)' != ''">$(BuiltByString) %40BuiltBy: $(VersionUserName)-$(VersionHostName)</BuiltByString>
      <!-- Set the @Branch key-value pair -->
      <BuiltByString Condition="'$(GitBranchName)' != ''">$(BuiltByString) %40Branch: $(GitBranchName)</BuiltByString>
      <!-- Set the @SrcCode key-value pair -->
      <BuiltByString Condition="'$(GitHubRepositoryUrl)' != '' AND '$(LatestCommit)' != 'N/A'">$(BuiltByString) %40SrcCode: $(GitHubRepositoryUrl)/tree/$(LatestCommit)</BuiltByString>
      <!-- If that does not work, try setting the @Commit key-value pair -->
      <BuiltByString Condition="'$(GitHubRepositoryUrl)' == '' AND '$(LatestCommit)' != 'N/A'">$(BuiltByString) %40Commit: $(LatestCommit)</BuiltByString>
      <VersionUserName/>
      <VersionHostName/>
    </PropertyGroup>

    <!-- Setting default parameters in case that they are not set before. -->
    <PropertyGroup>
      <!-- Padding should be equal or greater to 5. Using 5 to align with internal build system. -->
      <VersionPadding Condition="'$(VersionPadding)'==''">5</VersionPadding>
      <!-- Using the following default comparison date will produce versions that align with our internal build system. -->
      <VersionComparisonDate Condition="'$(VersionComparisonDate)'==''">1996-04-01</VersionComparisonDate>
    </PropertyGroup>

    <GenerateCurrentVersion SeedDate="$(VersionSeedDate)" OfficialBuildId="$(OfficialBuildId)" ComparisonDate="$(VersionComparisonDate)" Padding="$(VersionPadding)">
      <Output PropertyName="BuildNumberMajor" TaskParameter="GeneratedVersion" />
      <Output PropertyName="BuildNumberMinor" TaskParameter="GeneratedRevision" />
    </GenerateCurrentVersion>
    <PropertyGroup>
      <VersionPadding/>
      <VersionComparisonDate/>
    </PropertyGroup>

    <PropertyGroup>
      <VersionFileContent>
        <![CDATA[<?xml version="1.0" encoding="utf-8"?>
<!-- This is a generated file. $(VersionSourceComment) Seed Date is $(VersionSeedDate). -->
<Project ToolsVersion="14.0" xmlns="http://schemas.microsoft.com/developer/msbuild/2003">
  <PropertyGroup>
    <VersionPropsImported>true</VersionPropsImported>
    <BuildNumberMajor Condition="'%24(BuildNumberMajor)' == ''">$(BuildNumberMajor)</BuildNumberMajor>
    <BuildNumberMinor Condition="'%24(BuildNumberMinor)' == ''">$(BuildNumberMinor)</BuildNumberMinor>
    <LatestCommit Condition="'%24(LatestCommit)' == ''">$(LatestCommit)</LatestCommit>
    <BuiltByString Condition="'%24(BuiltByString)' == ''">$(BuiltByString)</BuiltByString>
  </PropertyGroup>
</Project>
]]>
      </VersionFileContent>
    </PropertyGroup>

    <!-- Since by default the file will get dropped at the obj dir, make sure that the dir is created already or else WriteLinesToFile will error. -->
    <MakeDir Directories="$(BuildVersionFilePath)" />

    <WriteLinesToFile
      ContinueOnError="WarnAndContinue"
      Condition="!Exists('$(BuildVersionFile)')"
      File="$(BuildVersionFile)"
      Lines="$(VersionFileContent)"
      Overwrite="true" />

    <!-- Delete old BuildVersion.props files -->
    <ItemGroup>
      <OldBuildVersionFiles Include="$(BuildVersionFilePath)BuildVersions-*.props" Exclude="$(BuildVersionFile)" />
    </ItemGroup>
    <Delete Files="@(OldBuildVersionFiles)" TreatErrorsAsWarnings="true"/>
    <ItemGroup>
      <OldBuildVersionFiles Remove="@(OldBuildVersionFiles)"/>
    </ItemGroup>

    <PropertyGroup>
      <!-- Redefine AssemblyFileVersion because we just computed it. -->
      <AssemblyFileVersion>$(MajorVersion).$(MinorVersion).$(BuildNumberMajor).$(BuildNumberMinor)</AssemblyFileVersion>
    </PropertyGroup>
  </Target>

  <!-- This target will only be executed if BuildVersion.props doesn't exist yet -->
  <Target Name="CreateVersionFileDuringBuild" Condition="'$(SkipVersionGeneration)'!='true' AND '$(ShouldCreateVersionFileDuringBuild)'=='true'" DependsOnTargets="CreateOrUpdateCurrentVersionFile">
    <PropertyGroup Condition="'$(SkipVersionGeneration)'!='true'">
      <VersionSuffix Condition="'$(PreReleaseLabel)' != ''">-$(PreReleaseLabel)</VersionSuffix>
      <VersionSuffix Condition="'$(IncludeBuildNumberInPackageVersion)' == 'true'">$(VersionSuffix)-$(BuildNumberMajor)-$(BuildNumberMinor)</VersionSuffix>
    </PropertyGroup>
  </Target>

  <Target Name="NativeResourceCompile" DependsOnTargets="$(BeforeResourceCompileTargets)" Inputs="$(MsBuildThisFileDirectory)NativeVersion.rc" Outputs="$(Win32Resource)">
    <Error Condition="!Exists('$(RCPATH)')" Text="NativeResourceCompile failed because RCPath is set to an non-existing rc.exe path." />

    <Exec Command='"$(RCPath)" /i $(RootIntermediateOutputPath) /i $(IntermediateOutputPath) /i $(WindowsSDKPath)\inc /i $(VCSDKPath)\Include /D _UNICODE /D UNICODE /l"0x0409" /r /fo "$(Win32Resource)" "$(MsBuildThisFileDirectory)NativeVersion.rc"' />
  </Target>
</Project><|MERGE_RESOLUTION|>--- conflicted
+++ resolved
@@ -51,82 +51,10 @@
     </PropertyGroup>
   </Target>
 
-<<<<<<< HEAD
-  <Target Name="GenerateAssemblyInfo"
-      Inputs="$(MSBuildProjectFile)"
-      Outputs="$(AssemblyInfoFile)"
-      Condition="'$(GenerateAssemblyInfo)'=='true'"
-      DependsOnTargets="CreateVersionFileDuringBuild">
-
-    <Error Condition="!Exists('$(IntermediateOutputPath)')" Text="GenerateAssemblyInfo failed because IntermediateOutputPath isn't set to a valid directory" />
-
-    <ItemGroup Condition="'$(MSBuildProjectExtension)' == '.csproj'">
-      <AssemblyInfoUsings Include="using System%3B" />
-      <AssemblyInfoUsings Include="using System.Reflection%3B" />
-      <AssemblyInfoLines Include="[assembly:AssemblyTitle(&quot;$(AssemblyTitle)&quot;)]" />
-      <AssemblyInfoLines Include="[assembly:AssemblyDescription(&quot;$(Description)&quot;)]" />
-      <AssemblyInfoLines Include="[assembly:AssemblyDefaultAlias(&quot;$(AssemblyName)&quot;)]" />
-      <AssemblyInfoLines Include="[assembly:AssemblyCompany(&quot;$(Company)&quot;)]" />
-      <AssemblyInfoLines Include="[assembly:AssemblyProduct(&quot;$(Product)&quot;)]" />
-      <AssemblyInfoLines Include="[assembly:AssemblyCopyright(&quot;$(Copyright)&quot;)]" />
-      <AssemblyInfoLines Include="[assembly:AssemblyVersion(&quot;$(AssemblyVersion)&quot;)]" />
-      <AssemblyInfoLines Include="[assembly:AssemblyFileVersion(&quot;$(FileVersion)&quot;)]" />
-      <AssemblyInfoLines Include="[assembly:AssemblyInformationalVersion(@&quot;$(InformationalVersion)&quot;)]" />
-      <AssemblyInfoLines Condition="'$(CLSCompliant)'=='true'" Include="[assembly:CLSCompliant(true)]" />
-      <AssemblyInfoLines Condition="'$(AssemblyComVisible)'!=''" Include="[assembly:System.Runtime.InteropServices.ComVisible($(AssemblyComVisible))]" />
-      <AssemblyInfoLines Condition="'$(SkipFrameworkAssemblyMetadata)' != 'true'"
-        Include="[assembly:System.Reflection.AssemblyMetadata(&quot;%(AssemblyMetadata.Identity)&quot;, &quot;%(AssemblyMetadata.Value)&quot;)]" />
-
-      <AssemblyInfoLines Condition="'$(IncludeDllSafeSearchPathAttribute)'=='true'" 
-        Include="[assembly: System.Runtime.InteropServices.DefaultDllImportSearchPathsAttribute(System.Runtime.InteropServices.DllImportSearchPath.AssemblyDirectory | System.Runtime.InteropServices.DllImportSearchPath.System32)]" />
-    </ItemGroup>
-
-    <ItemGroup Condition="'$(MSBuildProjectExtension)' == '.vbproj'">
-      <AssemblyInfoUsings Include="Imports System" />
-      <AssemblyInfoUsings Include="Imports System.Reflection" />
-      <AssemblyInfoLines Include="&lt;Assembly:AssemblyTitle(&quot;$(AssemblyTitle)&quot;)&gt;" />
-      <AssemblyInfoLines Include="&lt;Assembly:AssemblyDescription(&quot;$(Description)&quot;)&gt;" />
-      <AssemblyInfoLines Include="&lt;Assembly:AssemblyDefaultAlias(&quot;$(AssemblyName)&quot;)&gt;" />
-      <AssemblyInfoLines Include="&lt;Assembly:AssemblyCompany(&quot;$(Company)&quot;)&gt;" />
-      <AssemblyInfoLines Include="&lt;Assembly:AssemblyProduct(&quot;$(Product)k&quot;)&gt;" />
-      <AssemblyInfoLines Include="&lt;Assembly:AssemblyCopyright(&quot;$(Copyright)&quot;)&gt;" />
-      <AssemblyInfoLines Include="&lt;Assembly:AssemblyVersion(&quot;$(AssemblyVersion)&quot;)&gt;" />
-      <AssemblyInfoLines Include="&lt;Assembly:AssemblyFileVersion(&quot;$(FileVersion)&quot;)&gt;" />
-      <AssemblyInfoLines Include="&lt;Assembly:AssemblyInformationalVersion(&quot;$(InformationalVersion)&quot;)&gt;" />
-      <AssemblyInfoLines Condition="'$(CLSCompliant)'=='true'" Include="&lt;Assembly:CLSCompliant(True)&gt;" />
-      <AssemblyInfoLines Condition="'$(AssemblyComVisible)'!=''" Include="&lt;Assembly:System.Runtime.InteropServices.ComVisible($(AssemblyComVisible))&gt;" />
-      <AssemblyInfoLines Condition="'$(SkipFrameworkAssemblyMetadata)' != 'true'"
-          Include="&lt;assembly:System.Reflection.AssemblyMetadata(&quot;%(AssemblyMetadata.Identity)&quot;, &quot;%(AssemblyMetadata.Value)&quot;)&gt;" />
-
-      <AssemblyInfoLines Condition="'$(IncludeDllSafeSearchPathAttribute)'=='true'" 
-        Include="&lt;Assembly:System.Runtime.InteropServices.DefaultDllImportSearchPathsAttribute(System.Runtime.InteropServices.DllImportSearchPath.AssemblyDirectory | System.Runtime.InteropServices.DllImportSearchPath.System32)&gt;" />
-    </ItemGroup>
-
-    <ItemGroup Condition="'$(MSBuildProjectExtension)' == '.csproj' And '$(GenerateThisAssemblyClass)' == 'true'">
-      <AssemblyInfoLines Include="internal static class ThisAssembly" />
-      <AssemblyInfoLines Include="{" />
-      <AssemblyInfoLines Include="%20%20%20%20internal const string Title = &quot;$(AssemblyName)&quot;%3B" />
-      <AssemblyInfoLines Include="%20%20%20%20internal const string Copyright = &quot;\u00A9 Microsoft Corporation. All rights reserved.&quot;%3B" />
-      <AssemblyInfoLines Include="%20%20%20%20internal const string Version = &quot;$(AssemblyVersion)&quot;%3B" />
-      <AssemblyInfoLines Include="%20%20%20%20internal const string InformationalVersion = &quot;$(AssemblyFileVersion)&quot;%3B" />
-      <AssemblyInfoLines Include="}" />
-    </ItemGroup>
-
-    <WriteLinesToFile
-      File="$(AssemblyInfoFile)"
-      Lines="@(AssemblyInfoUsings);@(AssemblyInfoLines);@(AssemblyInfoSource)"
-      Overwrite="true" />
-
-    <ItemGroup>
-      <Compile Include="$(AssemblyInfoFile)" />
-      <FileWrites Include="$(AssemblyInfoFile)" />
-    </ItemGroup>
-=======
   <PropertyGroup>
     <_GenerateAssemblyInfoTargetsFilePath Condition="'$(UsingMicrosoftNETSdk)' == 'true'">GenerateAssemblyInfo.Sdk.targets</_GenerateAssemblyInfoTargetsFilePath>
     <_GenerateAssemblyInfoTargetsFilePath Condition="'$(UsingMicrosoftNETSdk)' != 'true'">GenerateAssemblyInfo.NonSdk.targets</_GenerateAssemblyInfoTargetsFilePath>
   </PropertyGroup>
->>>>>>> d0b164b0
 
   <Import Project="$(_GenerateAssemblyInfoTargetsFilePath)" />
 
